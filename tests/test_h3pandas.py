--- conflicted
+++ resolved
@@ -1,11 +1,7 @@
 from h3pandas import h3pandas  # noqa: F401
 from h3 import h3
 import pytest
-<<<<<<< HEAD
-from shapely.geometry import Polygon, LineString, MultiLineString, box
-=======
-from shapely.geometry import Polygon, box, Point
->>>>>>> e85cf0d3
+from shapely.geometry import Polygon, LineString, MultiLineString, box, Point
 import pandas as pd
 import geopandas as gpd
 from geopandas.testing import assert_geodataframe_equal
